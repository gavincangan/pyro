--- conflicted
+++ resolved
@@ -45,7 +45,6 @@
 _PYRO_STACK = []
 
 
-<<<<<<< HEAD
 ##############################################################
 # New primitive definitions with bidirectional stack traversal
 ##############################################################
@@ -74,7 +73,6 @@
         if stop:
             break
 
-    # pdb.set_trace()
     # go until time to stop?
     for j in range(i, len(stack)):
         msg, stop = stack[j].up(msg)
@@ -82,50 +80,18 @@
             break
 
     return msg
-=======
-def param(name, *args, **kwargs):
-    """
-    :param name: name of parameter
-    :returns: parameter
-
-    Saves the variable as a parameter in the param store.
-    To interact with the param store or write to disk,
-    see `Parameters <parameters.html>`_.
-    """
-
-    if len(_PYRO_STACK) == 0:
-        return _param_store.get_param(name, *args, **kwargs)
-    else:
-        ret = None
-        for layer in _PYRO_STACK:
-            ret, stop = layer("param", ret, name, *args, **kwargs)
-            if stop:
-                break
-        return ret
->>>>>>> 7f5ef224
 
 
 def sample(name, fn, *args, **kwargs):
     """
-<<<<<<< HEAD
     current sample interface
     """
-=======
-    :param name: name of sample
-    :param fn: distribution class or function
-    :returns: sample
-
-    Samples from the distribution and registers it in the trace data structure.
-    """
-
->>>>>>> 7f5ef224
     # check if stack is empty
     # if stack empty, default behavior (defined here)
     if len(_PYRO_STACK) == 0:
         return fn(*args, **kwargs)
     # if stack not empty, apply everything in the stack?
     else:
-<<<<<<< HEAD
         # initialize data structure to pass up/down the stack
         msg = {
             "type": "sample",
@@ -144,26 +110,6 @@
 def observe(name, fn, val, *args, **kwargs):
     """
     current observe interface
-=======
-        ret = None
-        for layer in _PYRO_STACK:
-            ret, stop = layer("sample", ret, name, fn, *args, **kwargs)
-            if stop:
-                break
-        return ret
-
-
-def observe(name, fn, obs, *args, **kwargs):
-    """
-    :param name: name of observation
-    :param fn: distribution class or function
-    :param obs: observed datum
-    :returns: sample
-
-    Only should be used in the context of inference.
-    Calculates the score of the sample and registers
-    it in the trace data structure.
->>>>>>> 7f5ef224
     """
     if len(_PYRO_STACK) == 0:
         raise NotImplementedError(
@@ -218,7 +164,6 @@
         else:
             ret = list(map(lambda ix: fn(*ix), enumerate(ind_data)))
         return ret
-<<<<<<< HEAD
     else:
         # initialize data structure to pass up/down the stack
         msg = {
@@ -242,22 +187,6 @@
     """
     New version of param based on updated poutine stack logic
     """
-=======
-
-
-def map_data(name, data, observer, *args, **kwargs):
-    """
-    :param name: named argument
-    :param data: data tp subsample
-    :param observer: observe function
-
-    Data subsampling with the important property that
-    all the data are conditionally independent. By
-    default `map_data` is the same as `map`.
-    """
-
-    # infer algs (eg VI) that do minibatches should overide this.
->>>>>>> 7f5ef224
     if len(_PYRO_STACK) == 0:
         return _param_store.get_param(name, *args, **kwargs)
     else:
